--- conflicted
+++ resolved
@@ -9,16 +9,15 @@
     sys.exit("Please use Python version 3.6 or higher.")
 
 
-<<<<<<< HEAD
-# get readme
-with open("README.md", "r") as fp:
-    readme = fp.read()
-=======
 # get version
 version = {}
 with open("xain/__version__.py") as fp:
     exec(fp.read(), version)
->>>>>>> 4501be93
+
+
+# get readme
+with open("README.md", "r") as fp:
+    readme = fp.read()
 
 
 # Handle protobuf
@@ -98,15 +97,10 @@
 
 setup(
     name="xain",
-<<<<<<< HEAD
-    version="0.1.0",
+    version=version["__version__"],
     description="XAIN is an open source framework for federated learning.",
     long_description=readme,
     long_description_content_type="text/markdown",
-=======
-    version=version["__version__"],
-    description="XAIN demonstrates automated architecture search in federated learning environments.",
->>>>>>> 4501be93
     url="https://github.com/xainag/xain",
     author=[
         "Daniel J. Beutel <daniel.beutel@xain.io>",
